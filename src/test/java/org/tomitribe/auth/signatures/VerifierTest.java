--- conflicted
+++ resolved
@@ -161,11 +161,7 @@
         assertTrue(authorization.contains("expires="));
 
         // Assert the signature verification.
-<<<<<<< HEAD
-        final Signature parsedSignature = Signature.fromString(authorization, null);
-=======
         final Signature parsedSignature = Signature.fromString(authorization, Algorithm.HMAC_SHA256);
->>>>>>> 1c6b9991
         assertNotNull(parsedSignature.getSignatureCreationTimeMilliseconds());
         assertNotNull(parsedSignature.getSignatureExpirationTimeMilliseconds());
         assertNotNull(parsedSignature.getSignatureCreation());
