/*
 * Licensed to the Apache Software Foundation (ASF) under one or more
 * contributor license agreements.  See the NOTICE file distributed with
 * this work for additional information regarding copyright ownership.
 * The ASF licenses this file to You under the Apache License, Version 2.0
 * (the "License"); you may not use this file except in compliance with
 * the License.  You may obtain a copy of the License at
 *
 *     http://www.apache.org/licenses/LICENSE-2.0
 *
 *  Unless required by applicable law or agreed to in writing, software
 *  distributed under the License is distributed on an "AS IS" BASIS,
 *  WITHOUT WARRANTIES OR CONDITIONS OF ANY KIND, either express or implied.
 *  See the License for the specific language governing permissions and
 *  limitations under the License.
 */
package org.tomitribe.auth.signatures;

import org.junit.Assert;
import org.junit.Test;

import javax.crypto.spec.SecretKeySpec;
import java.util.Arrays;
import java.util.HashMap;
import java.util.Map;

public class HmacTest extends Assert {

    final String method = "GET";
    final String uri = "/foo/Bar";
    final Map<String, String> headers = new HashMap<String, String>();

    {
        headers.put("Host", "example.org");
        headers.put("Date", "Tue, 07 Jun 2014 20:51:35 GMT");
        headers.put("Content-Type", "application/json");
        headers.put("Digest", "SHA-256=X48E9qOokqqrvdts8nOJRJN3OWDUoyWxBf7kbu9DBPE=");
        headers.put("Accept", "*/*");
        headers.put("Content-Length", "18");
    }

    @Test
    public void hmacSha1() throws Exception {

        final Algorithm algorithm = Algorithm.HMAC_SHA1;

        assertSignature(algorithm, "DMP1G2BKLf1o9iKg0NvPZo8RigY=", "don't tell", "content-length", "host", "date", "(request-target)");
        assertSignature(algorithm, "P6FNqBvdGQcaNTecru8KR1ObHLY=", "another key", "content-length", "host", "date", "(request-target)");
        assertSignature(algorithm, "VPEKHCIXUlAqXNCmoB+aSelBZkU=", "don't tell", "content-length", "host", "date");
        assertSignature(algorithm, "mhWHbBqk3ArpoYlT60VING3P1gQ=", "another key", "content-length", "host", "date");
    }

    @Test
    public void hmacSha224() throws Exception {

        final Algorithm algorithm = Algorithm.HMAC_SHA224;

        assertSignature(algorithm, "QrMmo4aTqzGj7YN1GG3YSuzuIcwzxd3ju5QiMQ==", "don't tell", "content-length", "host", "date", "(request-target)");
        assertSignature(algorithm, "QEnSlbDpKTLkz/eQbtg/00O6/yf/KxGV2XIJOA==", "another key", "content-length", "host", "date", "(request-target)");
        assertSignature(algorithm, "cXuvhp1zBiNXV2bbtdCK2bAubdCBYPyeC7XmCA==", "don't tell", "content-length", "host", "date");
        assertSignature(algorithm, "nOmoaNCYeEA8v/NZSmCRA+XHuEoxvufVm6OU/g==", "another key", "content-length", "host", "date");
    }

    @Test
    public void hmacSha256() throws Exception {

        final Algorithm hmacSha256 = Algorithm.HMAC_SHA256;

        assertSignature(hmacSha256, "yT/NrPI9mKB5R7FTLRyFWvB+QLQOEAvbGmauC0tI+Jg=", "don't tell", "content-length", "host", "date", "(request-target)");
        assertSignature(hmacSha256, "sr+ungXeJjxCEJvJSFS0o+P9deafROte/1n3q+Ig6mg=", "another key", "content-length", "host", "date", "(request-target)");
        assertSignature(hmacSha256, "R6gbUcVfoGGkCy//JjBSF7jkD9wIQA4DKruUgtv/P1M=", "don't tell", "content-length", "host", "date");
        assertSignature(hmacSha256, "KrB+54zf29LFZrkwgVTUlJOyOeBtl0BzOp6FdjbDo70=", "another key", "content-length", "host", "date");
    }

    @Test
    public void hmacSha384() throws Exception {

        final Algorithm algorithm = Algorithm.HMAC_SHA384;

        assertSignature(algorithm, "9YsBcpHITHOBbqf0TrcMl5OlWF/qxPVNpIy8EUviDSWLkpDDkSmWSoTicACzZmoV", "don't tell", "content-length", "host", "date", "(request-target)");
        assertSignature(algorithm, "bY/D5QJFyOVKZVHsuL6e9LsOOEGgC3s2GUspvHVNjNHfDNwMi0ZlFuPXcPCIQArz", "another key", "content-length", "host", "date", "(request-target)");
        assertSignature(algorithm, "KH54rBfQcOE6GAwIvIVVAiYnld0Lru5/5ujiV+ebCeL0wJXDhAybmiXCYZ3efYUl", "don't tell", "content-length", "host", "date");
        assertSignature(algorithm, "cih898vWdxaF5T3r3m8iKCOiW7sAbBGESuzNnI+Ips1rQelWZJHOe71MZKQuFc1V", "another key", "content-length", "host", "date");
    }


    @Test
    public void hmacSha512() throws Exception {

        final Algorithm algorithm = Algorithm.HMAC_SHA512;

        assertSignature(algorithm, "HKObooU+mlMdFoxn29Yk0U8JZlFMXlpLqdcVd4OyJHInyjbJNTtkSoVFU4EgogzGTQRLed9Ja8+SxwGS8Lw2UQ==", "don't tell", "content-length", "host", "date", "(request-target)");
        assertSignature(algorithm, "qxy0NC6BelTV0O8eVWYyyptgsVx/UjAorCLDjirznEEC6ay4orgGvmCFHlz1O1uYEY7t2xTCk5Dw5Rhnf20bEA==", "another key", "content-length", "host", "date", "(request-target)");
        assertSignature(algorithm, "WHVT+7KsEIzmJ69ujXuRXPzRvb4yfrZZSXlxnnnuRR5r3H9MyJ7y1t1xWgu9pEmj41gzdogF4pF3hR0Z7f62Jw==", "don't tell", "content-length", "host", "date");
        assertSignature(algorithm, "+w0a5Sw0+pOzA0OHXiVD5DDx2xdOqZcebhFtaXINUPWFhf68pVdWSzOPjGGHa/zIhsE152FT4E1mHbrPZO71Eg==", "another key", "content-length", "host", "date");
    }


    private void assertSignature(final Algorithm algorithm, final String expected, final String keyString, final String... sign) throws Exception {

        final Signer signer = new Signer(
                new SecretKeySpec(keyString.getBytes(), algorithm.getJvmName()),
<<<<<<< HEAD
                new Signature("foo-key-1", algorithm, null, null, Arrays.asList(sign))
=======
                new Signature("foo-key-1", SigningAlgorithm.HS2019, algorithm, null, null, Arrays.asList(sign))
>>>>>>> 2541f2bd
        );

        final Signature signed = signer.sign(method, uri, headers);
        assertEquals(expected, signed.getSignature());
    }
}<|MERGE_RESOLUTION|>--- conflicted
+++ resolved
@@ -100,11 +100,7 @@
 
         final Signer signer = new Signer(
                 new SecretKeySpec(keyString.getBytes(), algorithm.getJvmName()),
-<<<<<<< HEAD
-                new Signature("foo-key-1", algorithm, null, null, Arrays.asList(sign))
-=======
                 new Signature("foo-key-1", SigningAlgorithm.HS2019, algorithm, null, null, Arrays.asList(sign))
->>>>>>> 2541f2bd
         );
 
         final Signature signed = signer.sign(method, uri, headers);
